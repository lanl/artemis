//========================================================================================
// (C) (or copyright) 2023-2024. Triad National Security, LLC. All rights reserved.
//
// This program was produced under U.S. Government contract 89233218CNA000001 for Los
// Alamos National Laboratory (LANL), which is operated by Triad National Security, LLC
// for the U.S. Department of Energy/National Nuclear Security Administration. All rights
// in the program are reserved by Triad National Security, LLC, and the U.S. Department
// of Energy/National Nuclear Security Administration. The Government is granted for
// itself and others acting on its behalf a nonexclusive, paid-up, irrevocable worldwide
// license in this material to reproduce, prepare derivative works, distribute copies to
// the public, perform publicly and display publicly, and to permit others to do so.
//========================================================================================

// C++ headers
#include <limits>

// Artemis includes
#include "artemis.hpp"
#include "gas.hpp"
#include "geometry/geometry.hpp"
#include "utils/artemis_utils.hpp"
#include "utils/diffusion/diffusion.hpp"
#include "utils/diffusion/diffusion_coeff.hpp"
#include "utils/diffusion/momentum_diffusion.hpp"
#include "utils/diffusion/thermal_diffusion.hpp"
#include "utils/eos/eos.hpp"
#include "utils/fluxes/fluid_fluxes.hpp"
#include "utils/history.hpp"
#include "utils/opacity/opacity.hpp"
#include "utils/refinement/amr_criteria.hpp"
#include "utils/units.hpp"

using ArtemisUtils::EOS;
using ArtemisUtils::VI;

namespace Gas {
//----------------------------------------------------------------------------------------
//! \fn  StateDescriptor Gas::Initialize
//! \brief Adds intialization function for gas hydrodynamics package
std::shared_ptr<StateDescriptor> Initialize(ParameterInput *pin,
                                            ArtemisUtils::Units &units,
                                            ArtemisUtils::Constants &constants) {
  using namespace singularity::photons;

  auto gas = std::make_shared<StateDescriptor>("gas");
  Params &params = gas->AllParams();

  // Fluid behavior for this package
  Fluid fluid_type = Fluid::gas;
  params.Add("fluid_type", fluid_type);

  // Coordinates
  const int ndim = ProblemDimension(pin);
  std::string sys = pin->GetOrAddString("artemis", "coordinates", "cartesian");
  Coordinates coords = geometry::CoordSelect(sys, ndim);
  params.Add("coords", coords);

  // Reconstruction algorithm
  ReconstructionMethod recon_method = ReconstructionMethod::null;
  const std::string recon = pin->GetOrAddString("gas", "reconstruct", "plm");
  if (recon.compare("pcm") == 0) {
    PARTHENON_REQUIRE(parthenon::Globals::nghost >= 1,
                      "PCM requires at least 1 ghost cell.");
    recon_method = ReconstructionMethod::pcm;
  } else if (recon.compare("plm") == 0) {
    PARTHENON_REQUIRE(parthenon::Globals::nghost >= 2,
                      "PLM requires at least 2 ghost cells.");
    recon_method = ReconstructionMethod::plm;
  } else if (recon.compare("ppm") == 0) {
    PARTHENON_REQUIRE(parthenon::Globals::nghost >= 3,
                      "PPM requires at least 3 ghost cells.");
    if (coords != Coordinates::cartesian) {
      PARTHENON_WARN("Artemis' PPM implementation does not contain geometric corrections "
                     "for curvilinear coordinates.");
    }
    recon_method = ReconstructionMethod::ppm;
  } else {
    PARTHENON_FAIL("Reconstruction method not recognized.");
  }
  params.Add("recon", recon_method);

  // Riemann solver
  RSolver riemann_solver = RSolver::null;
  const std::string riemann = pin->GetOrAddString("gas", "riemann", "hllc");
  if (riemann.compare("hllc") == 0) {
    riemann_solver = RSolver::hllc;
  } else if (riemann.compare("hlle") == 0) {
    riemann_solver = RSolver::hlle;
  } else if (riemann.compare("llf") == 0) {
    riemann_solver = RSolver::llf;
  } else {
    PARTHENON_FAIL("Riemann solver (gas) not recognized.");
  }
  params.Add("rsolver", riemann_solver);

  // Courant, Friedrichs, & Lewy (CFL) Number
  const Real cfl_number = pin->GetOrAddReal("gas", "cfl", 0.8);
  params.Add("cfl", cfl_number);

  // Equation of state
  const std::string eos_name = pin->GetOrAddString("gas", "eos", "ideal");
  if (eos_name == "ideal") {
    auto pc = parthenon::constants::PhysicalConstants<parthenon::constants::CGS>();
    const Real gamma = pin->GetOrAddReal("gas", "gamma", 1.66666666667);
<<<<<<< HEAD
    const Real mu = pin->GetOrAddReal("gas", "mu", 1.0);
    const Real cv = pin->GetOrAddReal("gas", "cv", pc.kb / (pc.mp * mu * (gamma - 1.)));
=======
    auto cv = Null<Real>();
    if (pin->DoesParameterExist("gas", "cv")) {
      PARTHENON_REQUIRE(!pin->DoesParameterExist("gas", "mmw"),
                        "Cannot specify both cv and mmw");
      cv = pin->GetReal("gas", "cv");
      PARTHENON_REQUIRE(cv > 0, "Only positive cv allowed!");
    } else {
      const Real mu = pin->GetOrAddReal("gas", "mu", 1.);
      PARTHENON_REQUIRE(mu > 0, "Only positive mean molecular weight allowed!");
      cv = constants.GetKBCode() / ((gamma - 1.) * constants.GetAMUCode() * mu);
    }
>>>>>>> 58815b4b
    EOS eos_host = singularity::IdealGas(gamma - 1., cv);
    EOS eos_device = eos_host.GetOnDevice();
    params.Add("eos_h", eos_host);
    params.Add("eos_d", eos_device);
    // TODO This needs to be removed when we convert everything to EOS calls
    params.Add("adiabatic_index", gamma);
  }

  // Absorption opacity model
  // TODO(@pdmullen): This may not be the right place for this... how about dust opacity?
  ArtemisUtils::Opacity opacity;
  std::string opacity_model_name =
      pin->GetOrAddString("gas/opacity/absorption", "opacity_model", "constant");
  const Real length = units.GetLengthCodeToPhysical();
  const Real time = units.GetTimeCodeToPhysical();
  const Real mass = units.GetMassCodeToPhysical();
  if (opacity_model_name == "none") {
    opacity = NonCGSUnits<Gray>(Gray(0.0), time, mass, length, 1.);
  } else if (opacity_model_name == "constant") {
    const Real kappa_a = pin->GetOrAddReal("gas/opacity/absorption", "kappa_a", 0.0);
    opacity = NonCGSUnits<Gray>(Gray(kappa_a), time, mass, length, 1.);
  } else if (opacity_model_name == "shocktube_a") {
    const Real coef_kappa_a =
        pin->GetOrAddReal("gas/opacity/absorption", "coef_kappa_a", 0.0);
    const Real rho_exp = pin->GetOrAddReal("gas/opacity/absorption", "rho_exp", 0.0);
    const Real temp_exp = pin->GetOrAddReal("gas/opacity/absorption", "temp_exp", 0.0);
    opacity = ArtemisUtils::ShocktubeAOpacity(coef_kappa_a, rho_exp, temp_exp);
  } else if (opacity_model_name == "thermalization") {
    const Real kappa_a = pin->GetOrAddReal("gas/opacity/absorption", "kappa_a", 0.0);
    opacity = ArtemisUtils::ThermalizationOpacity(kappa_a);
  } else {
    PARTHENON_FAIL("Opacity model not recognized!");
  }
  params.Add("opacity_h", opacity);
  params.Add("opacity_d", opacity.GetOnDevice());

  // Scattering opacity model
  // TODO(@pdmullen): This may not be the right place for this... how about dust opacity?
  ArtemisUtils::Scattering scattering;
  std::string scattering_model_name =
      pin->GetOrAddString("gas/opacity/scattering", "scattering_model", "none");
  if (scattering_model_name == "none") {
    scattering = NonCGSUnitsS<GrayS>(GrayS(0.0, 1.0), time, mass, length, 1.);
  } else if (scattering_model_name == "constant") {
    const Real kappa_s = pin->GetOrAddReal("gas/opacity/scattering", "kappa_s", 0.0);
    scattering = NonCGSUnitsS<GrayS>(GrayS(kappa_s, 1.0), time, mass, length, 1.);
  } else {
    PARTHENON_FAIL("Scattering model not recognized!");
  }
  params.Add("scattering_h", scattering);
  params.Add("scattering_d", scattering.GetOnDevice());

  // Floors
  const Real dfloor = pin->GetOrAddReal("gas", "dfloor", 1.0e-20);
  const Real siefloor = pin->GetOrAddReal("gas", "siefloor", 1.0e-20);
  params.Add("dfloor", dfloor);
  params.Add("siefloor", siefloor);

  // Dual energy switch
  // When internal > de_switch * total we use the total
  // The default turns off the switch
  const Real de_switch = pin->GetOrAddReal("gas", "de_switch", 0.0);
  params.Add("de_switch", de_switch);

  // Diffusion
  const bool do_viscosity = pin->GetOrAddBoolean("physics", "viscosity", false);
  params.Add("do_viscosity", do_viscosity);
  const bool do_conduction = pin->GetOrAddBoolean("physics", "conduction", false);
  params.Add("do_conduction", do_conduction);

  const bool do_diffusion = do_viscosity || do_conduction;
  params.Add("do_diffusion", do_diffusion);

  if (do_viscosity) {
    Diffusion::DiffCoeffParams dp("gas/viscosity", "viscosity", pin, constants);
    params.Add("visc_params", dp);
  }
  if (do_conduction) {
    Diffusion::DiffCoeffParams dp("gas/conductivity", "conductivity", pin, constants);
    params.Add("cond_params", dp);
  }

  // Number of gas species
  const int nspecies = pin->GetOrAddInteger("gas", "nspecies", 1);
  params.Add("nspecies", nspecies);
  std::vector<int> fluidids;
  for (int n = 0; n < nspecies; ++n)
    fluidids.push_back(n);

  // Scratch for gas flux
  const int scr_level = pin->GetOrAddInteger("gas", "scr_level", 0);
  params.Add("scr_level", scr_level);

  // Control field for sparse gas fields
  std::string control_field = gas::cons::density::name();

  // Conserved Gas Density
  Metadata m = Metadata({Metadata::Cell, Metadata::Conserved, Metadata::Independent,
                         Metadata::WithFluxes, Metadata::Sparse});
  ArtemisUtils::EnrollArtemisRefinementOps(m, coords);
  m.SetSparseThresholds(0.0, 0.0, 0.0);
  gas->AddSparsePool<gas::cons::density>(m, control_field, fluidids);

  // Conserved Momenta
  m = Metadata({Metadata::Cell, Metadata::Vector, Metadata::Conserved,
                Metadata::Independent, Metadata::WithFluxes, Metadata::Sparse},
               std::vector<int>({3}));
  ArtemisUtils::EnrollArtemisRefinementOps(m, coords);
  m.SetSparseThresholds(0.0, 0.0, 0.0);
  gas->AddSparsePool<gas::cons::momentum>(m, control_field, fluidids);

  // Conserved Gas Total Energy
  m = Metadata({Metadata::Cell, Metadata::Conserved, Metadata::WithFluxes,
                Metadata::Sparse, Metadata::Restart});
  ArtemisUtils::EnrollArtemisRefinementOps(m, coords);
  m.SetSparseThresholds(0.0, 0.0, 0.0);
  gas->AddSparsePool<gas::cons::total_energy>(m, control_field, fluidids);

  // Auxillary Conserved Gas Thermal Energy (Volumetric, *Not* Specific)
  // not actually "conserved"
  m = Metadata({Metadata::Cell, Metadata::Conserved, Metadata::Independent,
                Metadata::Sparse, Metadata::WithFluxes});
  ArtemisUtils::EnrollArtemisRefinementOps(m, coords);
  m.SetSparseThresholds(0.0, 0.0, 0.0);
  gas->AddSparsePool<gas::cons::internal_energy>(m, control_field, fluidids);

  // Primitive Density
  m = Metadata({Metadata::Cell, Metadata::Derived, Metadata::Intensive, Metadata::OneCopy,
                Metadata::FillGhost, Metadata::Sparse});
  ArtemisUtils::EnrollArtemisRefinementOps(m, coords);
  m.SetSparseThresholds(0.0, 0.0, 0.0);
  gas->AddSparsePool<gas::prim::density>(m, control_field, fluidids);

  // Primitive Pressure (and associated Riemann pressures)
  m = Metadata({Metadata::Cell, Metadata::Derived, Metadata::Intensive, Metadata::OneCopy,
                Metadata::WithFluxes, Metadata::Sparse});
  ArtemisUtils::EnrollArtemisRefinementOps(m, coords);
  m.SetSparseThresholds(0.0, 0.0, 0.0);
  gas->AddSparsePool<gas::prim::pressure>(m, control_field, fluidids);

  // Primitive Velocities
  m = Metadata({Metadata::Cell, Metadata::Vector, Metadata::Derived, Metadata::Intensive,
                Metadata::OneCopy, Metadata::FillGhost, Metadata::Sparse},
               std::vector<int>({3}));
  ArtemisUtils::EnrollArtemisRefinementOps(m, coords);
  m.SetSparseThresholds(0.0, 0.0, 0.0);
  gas->AddSparsePool<gas::prim::velocity>(m, control_field, fluidids);

  // Gas specific internal energy
  m = Metadata({Metadata::Cell, Metadata::Derived, Metadata::Intensive, Metadata::OneCopy,
                Metadata::FillGhost, Metadata::Sparse});
  ArtemisUtils::EnrollArtemisRefinementOps(m, coords);
  m.SetSparseThresholds(0.0, 0.0, 0.0);
  gas->AddSparsePool<gas::prim::sie>(m, control_field, fluidids);

  // Normal face Velocity for PdV evaluation of internal energy
  m = Metadata({Metadata::Face, Metadata::Derived, Metadata::OneCopy, Metadata::Sparse});
  m.SetSparseThresholds(0.0, 0.0, 0.0);
  gas->AddSparsePool<gas::face::velocity>(m, control_field, fluidids);

  if (do_diffusion) {
    m = Metadata({Metadata::Face, Metadata::Flux, Metadata::Sparse},
                 std::vector<int>({3}));
    ArtemisUtils::EnrollArtemisRefinementOps(m, coords);
    gas->AddSparsePool<gas::diff::momentum>(m, control_field, fluidids);
    m = Metadata({Metadata::Face, Metadata::Flux, Metadata::Sparse});
    ArtemisUtils::EnrollArtemisRefinementOps(m, coords);
    gas->AddSparsePool<gas::diff::energy>(m, control_field, fluidids);
  }

  // Gas hydrodynamics timestep
  if (coords == Coordinates::cartesian) {
    gas->EstimateTimestepMesh = EstimateTimestepMesh<Coordinates::cartesian>;
  } else if (coords == Coordinates::spherical1D) {
    gas->EstimateTimestepMesh = EstimateTimestepMesh<Coordinates::spherical1D>;
  } else if (coords == Coordinates::spherical2D) {
    gas->EstimateTimestepMesh = EstimateTimestepMesh<Coordinates::spherical2D>;
  } else if (coords == Coordinates::spherical3D) {
    gas->EstimateTimestepMesh = EstimateTimestepMesh<Coordinates::spherical3D>;
  } else if (coords == Coordinates::cylindrical) {
    gas->EstimateTimestepMesh = EstimateTimestepMesh<Coordinates::cylindrical>;
  } else if (coords == Coordinates::axisymmetric) {
    gas->EstimateTimestepMesh = EstimateTimestepMesh<Coordinates::axisymmetric>;
  } else {
    PARTHENON_FAIL("Invalid artemis/coordinate system!");
  }

  // Gas refinement criterion
  const std::string refine_field = pin->GetOrAddString("gas", "refine_field", "none");
  if (refine_field != "none") {
    // Check which field controls the refinement
    const bool ref_dens = (refine_field == "density");
    const bool ref_pres = (refine_field == "pressure");
    PARTHENON_REQUIRE((ref_dens || ref_pres) && !(ref_dens && ref_pres),
                      "Only density or pressure based criterion currently supported!");

    // Check the type of refinement (e.g., gradient vs magnitude)
    const std::string refine_type = pin->GetString("gas", "refine_type");
    const bool ref_grad = (refine_type == "gradient");
    const bool ref_mag = (refine_type == "magnitude");
    PARTHENON_REQUIRE((ref_grad || ref_mag) && !(ref_grad && ref_mag),
                      "Only gradient or magnitude based criterion currently supported!");

    // Specify appropriate AMR criterion callback
    if (ref_grad) {
      using ArtemisUtils::ScalarFirstDerivative;
      // Refinement threshold
      const Real thr = pin->GetReal("gas", "refine_thr");
      params.Add("refine_thr", thr);
      // Geometry specific refinement criteria
      typedef Coordinates C;
      typedef gas::prim::density pdens;
      typedef gas::prim::pressure ppres;
      // Cartesian
      if (coords == C::cartesian) {
        if (ref_dens) {
          gas->CheckRefinementBlock = ScalarFirstDerivative<pdens, C::cartesian>;
        } else if (ref_pres) {
          gas->CheckRefinementBlock = ScalarFirstDerivative<ppres, C::cartesian>;
        }
        // Spherical
      } else if (coords == C::spherical1D) {
        if (ref_dens) {
          gas->CheckRefinementBlock = ScalarFirstDerivative<pdens, C::spherical1D>;
        } else if (ref_pres) {
          gas->CheckRefinementBlock = ScalarFirstDerivative<ppres, C::spherical1D>;
        }
      } else if (coords == C::spherical2D) {
        if (ref_dens) {
          gas->CheckRefinementBlock = ScalarFirstDerivative<pdens, C::spherical2D>;
        } else if (ref_pres) {
          gas->CheckRefinementBlock = ScalarFirstDerivative<ppres, C::spherical2D>;
        }
      } else if (coords == C::spherical3D) {
        if (ref_dens) {
          gas->CheckRefinementBlock = ScalarFirstDerivative<pdens, C::spherical3D>;
        } else if (ref_pres) {
          gas->CheckRefinementBlock = ScalarFirstDerivative<ppres, C::spherical3D>;
        }
        // Cylindrical
      } else if (coords == C::cylindrical) {
        if (ref_dens) {
          gas->CheckRefinementBlock = ScalarFirstDerivative<pdens, C::cylindrical>;
        } else if (ref_pres) {
          gas->CheckRefinementBlock = ScalarFirstDerivative<ppres, C::cylindrical>;
        }
        // Axisymmetric
      } else if (coords == C::axisymmetric) {
        if (ref_dens) {
          gas->CheckRefinementBlock = ScalarFirstDerivative<pdens, C::axisymmetric>;
        } else if (ref_pres) {
          gas->CheckRefinementBlock = ScalarFirstDerivative<ppres, C::axisymmetric>;
        }
      }
    } else if (ref_mag) {
      using ArtemisUtils::ScalarMagnitude;
      const Real rthr = pin->GetReal("gas", "refine_thr");
      const Real dthr = pin->GetReal("gas", "deref_thr");
      params.Add("refine_thr", rthr);
      params.Add("deref_thr", dthr);
      if (ref_dens) {
        gas->CheckRefinementBlock = ScalarMagnitude<gas::prim::density>;
      } else if (ref_pres) {
        gas->CheckRefinementBlock = ScalarMagnitude<gas::prim::pressure>;
      }
    }
  }

  return gas;
}

//----------------------------------------------------------------------------------------
//! \fn  Real Gas::EstimateTimestepMesh
//! \brief Compute gas hydrodynamics timestep
template <Coordinates GEOM>
Real EstimateTimestepMesh(MeshData<Real> *md) {
  using parthenon::MakePackDescriptor;
  auto pm = md->GetParentPointer();
  auto &resolved_pkgs = pm->resolved_packages;

  auto &gas_pkg = pm->packages.Get("gas");
  auto &params = gas_pkg->AllParams();
  auto eos_d = params.template Get<EOS>("eos_d");

  static auto desc =
      MakePackDescriptor<gas::prim::density, gas::prim::velocity, gas::prim::sie>(
          resolved_pkgs.get());
  auto vmesh = desc.GetPack(md);
  IndexRange ib = md->GetBoundsI(IndexDomain::interior);
  IndexRange jb = md->GetBoundsJ(IndexDomain::interior);
  IndexRange kb = md->GetBoundsK(IndexDomain::interior);
  const int ndim = pm->ndim;

  Real min_dt = Big<Real>();
  parthenon::par_reduce(
      parthenon::loop_pattern_mdrange_tag, "Gas::EstimateTimestepMesh", DevExecSpace(), 0,
      md->NumBlocks() - 1, kb.s, kb.e, jb.s, jb.e, ib.s, ib.e,
      KOKKOS_LAMBDA(const int b, const int k, const int j, const int i, Real &ldt) {
        // Extract coordinates
        geometry::Coords<GEOM> coords(vmesh.GetCoordinates(b), k, j, i);
        const auto &dx = coords.GetCellWidths();

        for (int n = 0; n < vmesh.GetSize(b, gas::prim::density()); ++n) {
          const Real &dens = vmesh(b, gas::prim::density(n), k, j, i);
          const Real &sie = vmesh(b, gas::prim::sie(n), k, j, i);
          const Real bulk = eos_d.BulkModulusFromDensityInternalEnergy(dens, sie);
          const Real cs = std::sqrt(bulk / dens);
          Real denom = 0.0;
          for (int d = 0; d < ndim; d++) {
            const Real ss =
                std::abs(vmesh(b, gas::prim::velocity(VI(n, d)), k, j, i)) + cs;
            denom += ss / dx[d];
          }
          ldt = std::min(ldt, 1.0 / denom);
        }
      },
      Kokkos::Min<Real>(min_dt));

  Real visc_dt = Big<Real>();
  const auto do_viscosity = params.template Get<bool>("do_viscosity");
  if (do_viscosity) {
    auto dp = params.template Get<Diffusion::DiffCoeffParams>("visc_params");
    if (dp.type == Diffusion::DiffType::viscosity_const) {
      visc_dt = Diffusion::EstimateTimestep<GEOM, Fluid::gas,
                                            Diffusion::DiffType::viscosity_const>(
          md, dp, gas_pkg, eos_d, vmesh);
    } else if (dp.type == Diffusion::DiffType::viscosity_alpha) {
      visc_dt = Diffusion::EstimateTimestep<GEOM, Fluid::gas,
                                            Diffusion::DiffType::viscosity_alpha>(
          md, dp, gas_pkg, eos_d, vmesh);
    }
  }

  Real cond_dt = Big<Real>();
  const auto do_conduction = params.template Get<bool>("do_conduction");
  if (do_conduction) {
    auto dp = params.template Get<Diffusion::DiffCoeffParams>("cond_params");
    if (dp.type == Diffusion::DiffType::conductivity_const) {
      cond_dt = Diffusion::EstimateTimestep<GEOM, Fluid::gas,
                                            Diffusion::DiffType::conductivity_const>(
          md, dp, gas_pkg, eos_d, vmesh);
    } else if (dp.type == Diffusion::DiffType::thermaldiff_const) {
      cond_dt = Diffusion::EstimateTimestep<GEOM, Fluid::gas,
                                            Diffusion::DiffType::thermaldiff_const>(
          md, dp, gas_pkg, eos_d, vmesh);
    }
  }
  Real diff_dt = std::min(visc_dt, cond_dt);

  const auto cfl_number = params.template Get<Real>("cfl");
  return cfl_number * std::min(min_dt, diff_dt);
}

//----------------------------------------------------------------------------------------
//! \fn  TaskStatus Gas::CalculateFluxes
//! \brief Evaluates advective fluxes for gas evolution
TaskStatus CalculateFluxes(MeshData<Real> *md, const bool pcm) {
  auto pm = md->GetParentPointer();
  auto &resolved_pkgs = pm->resolved_packages;

  auto &pkg = pm->packages.Get("gas");

  static auto desc_prim =
      parthenon::MakePackDescriptor<gas::prim::density, gas::prim::velocity,
                                    gas::prim::pressure, gas::prim::sie>(
          resolved_pkgs.get(), {}, {parthenon::PDOpt::WithFluxes});
  static auto desc_flux =
      parthenon::MakePackDescriptor<gas::cons::density, gas::cons::momentum,
                                    gas::cons::total_energy, gas::cons::internal_energy>(
          resolved_pkgs.get(), {}, {parthenon::PDOpt::WithFluxes});
  static auto desc_face =
      parthenon::MakePackDescriptor<gas::face::velocity>(resolved_pkgs.get());
  auto vprim = desc_prim.GetPack(md);
  auto vflux = desc_flux.GetPack(md);
  auto vface = desc_face.GetPack(md);

  return ArtemisUtils::CalculateFluxes<Fluid::gas>(md, pkg, vprim, vflux, vface, pcm);
}

//----------------------------------------------------------------------------------------
//! \fn  TaskStatus Gas::FluxSource
//! \brief Evaluates coordinate terms from advective fluxes for gas evolution
TaskStatus FluxSource(MeshData<Real> *md, const Real dt) {
  auto pm = md->GetParentPointer();
  auto &resolved_pkgs = pm->resolved_packages;

  auto &pkg = pm->packages.Get("gas");

  static auto desc_prim =
      parthenon::MakePackDescriptor<gas::prim::density, gas::prim::velocity,
                                    gas::prim::pressure>(resolved_pkgs.get(), {},
                                                         {parthenon::PDOpt::WithFluxes});
  static auto desc_cons =
      parthenon::MakePackDescriptor<gas::cons::momentum, gas::cons::internal_energy>(
          resolved_pkgs.get());
  static auto desc_face =
      parthenon::MakePackDescriptor<gas::face::velocity>(resolved_pkgs.get());
  auto vprim = desc_prim.GetPack(md);
  auto vcons = desc_cons.GetPack(md);
  auto vface = desc_face.GetPack(md);

  return ArtemisUtils::FluxSource<Fluid::gas>(md, pkg, vprim, vcons, vface, dt);
}

//----------------------------------------------------------------------------------------
//! \fn  TaskStatus Gas::ViscousFlux
//  \brief Evaluates viscous flux
template <Coordinates GEOM>
TaskStatus ViscousFlux(MeshData<Real> *md) {
  auto pm = md->GetParentPointer();
  auto &pkg = pm->packages.Get("gas");

  const auto dp = pkg->template Param<Diffusion::DiffCoeffParams>("visc_params");

  auto &resolved_pkgs = pm->resolved_packages;
  static auto desc_prim =
      parthenon::MakePackDescriptor<gas::prim::density, gas::prim::velocity,
                                    gas::prim::sie>(resolved_pkgs.get());

  // Assumes this packing ordering
  static auto desc_flux =
      parthenon::MakePackDescriptor<gas::diff::momentum, gas::diff::energy>(
          resolved_pkgs.get(), {}, {parthenon::PDOpt::WithFluxes});

  auto vprim = desc_prim.GetPack(md);
  auto vf = desc_flux.GetPack(md);

  if (dp.type == Diffusion::DiffType::null) {
    return TaskStatus::complete;
  } else if (dp.type == Diffusion::DiffType::viscosity_const) {
    return Diffusion::MomentumFluxImpl<GEOM, Fluid::gas,
                                       Diffusion::DiffType::viscosity_const>(md, dp, pkg,
                                                                             vprim, vf);
  } else if (dp.type == Diffusion::DiffType::viscosity_alpha) {
    return Diffusion::MomentumFluxImpl<GEOM, Fluid::gas,
                                       Diffusion::DiffType::viscosity_alpha>(md, dp, pkg,
                                                                             vprim, vf);
  } else {
    PARTHENON_FAIL("Invalid viscosity type");
  }
  return TaskStatus::complete;
}

//----------------------------------------------------------------------------------------
//! \fn  TaskStatus Gas::ThermalFlux
//  \brief Evaluates thermal flux
template <Coordinates GEOM>
TaskStatus ThermalFlux(MeshData<Real> *md) {
  auto pm = md->GetParentPointer();
  auto &pkg = pm->packages.Get("gas");

  const auto dp = pkg->template Param<Diffusion::DiffCoeffParams>("cond_params");

  auto &resolved_pkgs = pm->resolved_packages;
  static auto desc_prim =
      parthenon::MakePackDescriptor<gas::prim::density, gas::prim::sie>(
          resolved_pkgs.get());

  // Assumes this packing ordering
  static auto desc_flux = parthenon::MakePackDescriptor<gas::diff::energy>(
      resolved_pkgs.get(), {}, {parthenon::PDOpt::WithFluxes});

  auto vprim = desc_prim.GetPack(md);
  auto vf = desc_flux.GetPack(md);

  if (dp.type == Diffusion::DiffType::null) {
    return TaskStatus::complete;
  } else if (dp.type == Diffusion::DiffType::conductivity_const) {
    return Diffusion::ThermalFluxImpl<GEOM, Fluid::gas,
                                      Diffusion::DiffType::conductivity_const>(
        md, dp, pkg, vprim, vf);
  } else if (dp.type == Diffusion::DiffType::thermaldiff_const) {
    return Diffusion::ThermalFluxImpl<GEOM, Fluid::gas,
                                      Diffusion::DiffType::thermaldiff_const>(md, dp, pkg,
                                                                              vprim, vf);
  } else {
    PARTHENON_FAIL("Invalid conductivity type");
  }
  return TaskStatus::complete;
}

//----------------------------------------------------------------------------------------
//! \fn  TaskStatus Gas::ZeroDiffusionFlux
//  \brief Resets the diffusion flux
TaskStatus ZeroDiffusionFlux(MeshData<Real> *md) {
  auto pm = md->GetParentPointer();
  auto &pkg = pm->packages.Get("gas");

  auto &resolved_pkgs = pm->resolved_packages;
  static auto desc_flux =
      parthenon::MakePackDescriptor<gas::diff::momentum, gas::diff::energy>(
          resolved_pkgs.get(), {}, {parthenon::PDOpt::WithFluxes});

  auto vf = desc_flux.GetPack(md);
  return Diffusion::ZeroDiffusionImpl(md, vf);
}

//----------------------------------------------------------------------------------------
//! \fn  TaskStatus Gas::DiffusionUpdate
//  \brief Applies the diffusion fluxes to update the momenta and energy
template <Coordinates GEOM>
TaskStatus DiffusionUpdate(MeshData<Real> *md, const Real dt) {
  auto pm = md->GetParentPointer();
  auto &pkg = pm->packages.Get("gas");

  const auto do_viscosity = pkg->template Param<bool>("do_viscosity");

  auto &resolved_pkgs = pm->resolved_packages;
  static auto desc_cons =
      parthenon::MakePackDescriptor<gas::cons::momentum, gas::cons::total_energy,
                                    gas::cons::internal_energy>(resolved_pkgs.get());
  static auto desc_prim =
      parthenon::MakePackDescriptor<gas::prim::velocity>(resolved_pkgs.get());

  // Assumes this packing ordering
  static auto desc_flux =
      parthenon::MakePackDescriptor<gas::diff::momentum, gas::diff::energy>(
          resolved_pkgs.get(), {}, {parthenon::PDOpt::WithFluxes});

  auto vcons = desc_cons.GetPack(md);
  auto vprim = desc_prim.GetPack(md);
  auto vf = desc_flux.GetPack(md);

  return Diffusion::DiffusionUpdateImpl<GEOM, Fluid::gas>(md, pkg, vcons, vprim, vf,
                                                          do_viscosity, dt);
}

//----------------------------------------------------------------------------------------
//! \fn  void Gas::AddHistoryImpl
//! \brief Add history outputs for gas quantities for generic coordinate system
template <Coordinates GEOM>
void AddHistoryImpl(Params &params) {
  using namespace ArtemisUtils;
  auto HstSum = parthenon::UserHistoryOperation::sum;
  using parthenon::HistoryOutputVar;
  parthenon::HstVec_list hst_vecs = {};

  // Mass
  hst_vecs.emplace_back(HistoryOutputVec(
      HstSum, ReduceSpeciesVolumeIntegral<GEOM, gas::cons::density>, "gas_mass"));

  // Momenta
  typedef gas::cons::momentum cmom;
  hst_vecs.emplace_back(HistoryOutputVec(
      HstSum, ReduceSpeciesVectorVolumeIntegral<GEOM, X1DIR, cmom>, "gas_momentum_x1"));
  hst_vecs.emplace_back(HistoryOutputVec(
      HstSum, ReduceSpeciesVectorVolumeIntegral<GEOM, X2DIR, cmom>, "gas_momentum_x2"));
  hst_vecs.emplace_back(HistoryOutputVec(
      HstSum, ReduceSpeciesVectorVolumeIntegral<GEOM, X3DIR, cmom>, "gas_momentum_x3"));

  // Energy (total and internal)
  typedef gas::cons::total_energy cte;
  typedef gas::cons::internal_energy cie;
  hst_vecs.emplace_back(
      HistoryOutputVec(HstSum, ReduceSpeciesVolumeIntegral<GEOM, cte>, "gas_energy"));
  hst_vecs.emplace_back(HistoryOutputVec(HstSum, ReduceSpeciesVolumeIntegral<GEOM, cie>,
                                         "gas_internal_energy"));

  params.Add(parthenon::hist_vec_param_key, hst_vecs);
}

//----------------------------------------------------------------------------------------
//! \fn  void Gas::AddHistory
//! \brief Add history outputs for gas quantities
void AddHistory(Coordinates coords, Params &params) {
  if (coords == Coordinates::cartesian) {
    AddHistoryImpl<Coordinates::cartesian>(params);
  } else if (coords == Coordinates::cylindrical) {
    AddHistoryImpl<Coordinates::cylindrical>(params);
  } else if (coords == Coordinates::spherical1D) {
    AddHistoryImpl<Coordinates::spherical1D>(params);
  } else if (coords == Coordinates::spherical2D) {
    AddHistoryImpl<Coordinates::spherical2D>(params);
  } else if (coords == Coordinates::spherical3D) {
    AddHistoryImpl<Coordinates::spherical3D>(params);
  } else if (coords == Coordinates::axisymmetric) {
    AddHistoryImpl<Coordinates::axisymmetric>(params);
  }
}

//----------------------------------------------------------------------------------------
//! template instantiations
template Real EstimateTimestepMesh<Coordinates::cartesian>(MeshData<Real> *md);
template Real EstimateTimestepMesh<Coordinates::cylindrical>(MeshData<Real> *md);
template Real EstimateTimestepMesh<Coordinates::spherical1D>(MeshData<Real> *md);
template Real EstimateTimestepMesh<Coordinates::spherical2D>(MeshData<Real> *md);
template Real EstimateTimestepMesh<Coordinates::spherical3D>(MeshData<Real> *md);
template Real EstimateTimestepMesh<Coordinates::axisymmetric>(MeshData<Real> *md);

template TaskStatus ViscousFlux<Coordinates::cartesian>(MeshData<Real> *md);
template TaskStatus ViscousFlux<Coordinates::spherical1D>(MeshData<Real> *md);
template TaskStatus ViscousFlux<Coordinates::spherical2D>(MeshData<Real> *md);
template TaskStatus ViscousFlux<Coordinates::spherical3D>(MeshData<Real> *md);
template TaskStatus ViscousFlux<Coordinates::cylindrical>(MeshData<Real> *md);
template TaskStatus ViscousFlux<Coordinates::axisymmetric>(MeshData<Real> *md);

template TaskStatus ThermalFlux<Coordinates::cartesian>(MeshData<Real> *md);
template TaskStatus ThermalFlux<Coordinates::spherical1D>(MeshData<Real> *md);
template TaskStatus ThermalFlux<Coordinates::spherical2D>(MeshData<Real> *md);
template TaskStatus ThermalFlux<Coordinates::spherical3D>(MeshData<Real> *md);
template TaskStatus ThermalFlux<Coordinates::cylindrical>(MeshData<Real> *md);
template TaskStatus ThermalFlux<Coordinates::axisymmetric>(MeshData<Real> *md);

template TaskStatus DiffusionUpdate<Coordinates::cartesian>(MeshData<Real> *md,
                                                            const Real dt);
template TaskStatus DiffusionUpdate<Coordinates::spherical1D>(MeshData<Real> *md,
                                                              const Real dt);
template TaskStatus DiffusionUpdate<Coordinates::spherical2D>(MeshData<Real> *md,
                                                              const Real dt);
template TaskStatus DiffusionUpdate<Coordinates::spherical3D>(MeshData<Real> *md,
                                                              const Real dt);
template TaskStatus DiffusionUpdate<Coordinates::cylindrical>(MeshData<Real> *md,
                                                              const Real dt);
template TaskStatus DiffusionUpdate<Coordinates::axisymmetric>(MeshData<Real> *md,
                                                               const Real dt);

} // namespace Gas<|MERGE_RESOLUTION|>--- conflicted
+++ resolved
@@ -102,10 +102,6 @@
   if (eos_name == "ideal") {
     auto pc = parthenon::constants::PhysicalConstants<parthenon::constants::CGS>();
     const Real gamma = pin->GetOrAddReal("gas", "gamma", 1.66666666667);
-<<<<<<< HEAD
-    const Real mu = pin->GetOrAddReal("gas", "mu", 1.0);
-    const Real cv = pin->GetOrAddReal("gas", "cv", pc.kb / (pc.mp * mu * (gamma - 1.)));
-=======
     auto cv = Null<Real>();
     if (pin->DoesParameterExist("gas", "cv")) {
       PARTHENON_REQUIRE(!pin->DoesParameterExist("gas", "mmw"),
@@ -117,7 +113,6 @@
       PARTHENON_REQUIRE(mu > 0, "Only positive mean molecular weight allowed!");
       cv = constants.GetKBCode() / ((gamma - 1.) * constants.GetAMUCode() * mu);
     }
->>>>>>> 58815b4b
     EOS eos_host = singularity::IdealGas(gamma - 1., cv);
     EOS eos_device = eos_host.GetOnDevice();
     params.Add("eos_h", eos_host);
